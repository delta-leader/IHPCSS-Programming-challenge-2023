--- conflicted
+++ resolved
@@ -63,8 +63,6 @@
     double elapsed = omp_get_wtime() - start;
     double time_per_iteration = 0;
     double new_pagerank[GRAPH_ORDER];
-    //double *new_pagerank;
-    //new_pagerank = (double *)malloc(GRAPH_ORDER * sizeof(double));
     for(int i = 0; i < GRAPH_ORDER; i++)
     {
         new_pagerank[i] = 0.0;
@@ -110,21 +108,12 @@
         min_diff = (min_diff > diff) ? diff : min_diff;
  
         double pagerank_total = 0.0;
-	//double* temp;
-	//temp = pagerank;
-	//pagerank = new_pagerank;
-	//new_pagerank = temp;
         for(int i = 0; i < GRAPH_ORDER; i++)
         {
             pagerank[i] = new_pagerank[i];
             pagerank_total += pagerank[i];
         }
-<<<<<<< HEAD
-            
-        if(fabs(pagerank_total - 1.0) >= 1.0)
-=======
         if(fabs(pagerank_total - 1.0) >= 1E-12)
->>>>>>> 75ce40a7
         {
             printf("[ERROR] Iteration %zu: sum of all pageranks is not 1 but %.12f.\n", iteration, pagerank_total);
         }
